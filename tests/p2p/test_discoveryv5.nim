{.used.}

import
  std/tables,
  chronos, chronicles, stint, testutils/unittests, stew/shims/net,
  stew/byteutils, bearssl,
  ../../eth/keys,
  ../../eth/p2p/discoveryv5/[enr, node, routing_table, encoding, sessions, messages, nodes_verification],
  ../../eth/p2p/discoveryv5/protocol as discv5_protocol,
  ./discv5_test_helper

procSuite "Discovery v5 Tests":
  let rng = newRng()

  asyncTest "GetNode":
    # TODO: This could be tested in just a routing table only context
    let
      node = initDiscoveryNode(rng, PrivateKey.random(rng[]), localAddress(20302))
      targetNode = generateNode(PrivateKey.random(rng[]))

    check node.addNode(targetNode)

    for i in 0..<1000:
      discard node.addNode(generateNode(PrivateKey.random(rng[])))

    let n = node.getNode(targetNode.id)
    check n.isSome()
    check n.get() == targetNode

    await node.closeWait()

  asyncTest "Node deletion":
    let
      bootnode = initDiscoveryNode(
        rng, PrivateKey.random(rng[]), localAddress(20301))
      node1 = initDiscoveryNode(
        rng, PrivateKey.random(rng[]), localAddress(20302),
        @[bootnode.localNode.record])
      node2 = initDiscoveryNode(
        rng, PrivateKey.random(rng[]), localAddress(20303),
        @[bootnode.localNode.record])
      pong1 = await discv5_protocol.ping(node1, bootnode.localNode)
      pong2 = await discv5_protocol.ping(node1, node2.localNode)

    check pong1.isOk() and pong2.isOk()

    await bootnode.closeWait()
    await node2.closeWait()

    await node1.revalidateNode(bootnode.localNode)
    await node1.revalidateNode(node2.localNode)

    let n = node1.getNode(bootnode.localNode.id)
    check:
      n.isSome()
      n.get() == bootnode.localNode
      node1.getNode(node2.localNode.id).isNone()

    await node1.closeWait()

  test "Distance check":
    const
      targetId = "0x0000"
      testValues = [
        ("0x0001", 1'u16),
        ("0x0002", 2'u16),
        ("0x0003", 2'u16),
        ("0x0004", 3'u16),
        ("0x0007", 3'u16),
        ("0x0008", 4'u16),
        ("0x000f", 4'u16),
        ("0x0080", 8'u16),
        ("0x00ff", 8'u16),
        ("0x0100", 9'u16),
        ("0x01ff", 9'u16),
        ("0x8000", 16'u16),
        ("0xffff", 16'u16)
      ]

    for (id, d) in testValues:
      check logDist(parse(targetId, UInt256, 16), parse(id, UInt256, 16)) == d

  test "Distance check with keys":
    const
      targetKey = "5d485bdcbe9bc89314a10ae9231e429d33853e3a8fa2af39f5f827370a2e4185e344ace5d16237491dad41f278f1d3785210d29ace76cd627b9147ee340b1125"
      testValues = [
        ("29738ba0c1a4397d6a65f292eee07f02df8e58d41594ba2be3cf84ce0fc58169", 251'u16),
        ("1c9b1cafbec00848d2c174b858219914b42a7d5c9359b1ca03fd650e8239ae94", 252'u16),
        ("2d0511ae9bf590166597eeab86b6f27b1ab761761eaea8965487b162f8703847", 253'u16),
        ("dec742079ec00ff4ec1284d7905bc3de2366f67a0769431fd16f80fd68c58a7c", 254'u16),
        ("da8645f90826e57228d9ea72aff84500060ad111a5d62e4af831ed8e4b5acfb8", 255'u16),
        ("8c5b422155d33ea8e9d46f71d1ad3e7b24cb40051413ffa1a81cff613d243ba9", 256'u16)
      ]

    let targetId = toNodeId(PublicKey.fromHex(targetKey)[])

    for (key, d) in testValues:
      let id = toNodeId(PrivateKey.fromHex(key)[].toPublicKey())
      check logDist(targetId, id) == d

  test "Distance to id check":
    const
      targetId = "0x0000"
      testValues = [ # possible id in that distance range
        ("0x0001", 1'u16),
        ("0x0002", 2'u16),
        ("0x0004", 3'u16),
        ("0x0008", 4'u16),
        ("0x0080", 8'u16),
        ("0x0100", 9'u16),
        ("0x8000", 16'u16)
      ]

    for (id, d) in testValues:
      check idAtDistance(parse(targetId, UInt256, 16), d) == parse(id, UInt256, 16)

  test "Distance to id check with keys":
    const
      targetKey = "5d485bdcbe9bc89314a10ae9231e429d33853e3a8fa2af39f5f827370a2e4185e344ace5d16237491dad41f278f1d3785210d29ace76cd627b9147ee340b1125"
      testValues = [ # possible id in that distance range
        ("9e5b34809116e3790b2258a45e7ef03b11af786503fb1a6d4b4a8ca021ad653c", 251'u16),
        ("925b34809116e3790b2258a45e7ef03b11af786503fb1a6d4b4a8ca021ad653c", 252'u16),
        ("8a5b34809116e3790b2258a45e7ef03b11af786503fb1a6d4b4a8ca021ad653c", 253'u16),
        ("ba5b34809116e3790b2258a45e7ef03b11af786503fb1a6d4b4a8ca021ad653c", 254'u16),
        ("da5b34809116e3790b2258a45e7ef03b11af786503fb1a6d4b4a8ca021ad653c", 255'u16),
        ("1a5b34809116e3790b2258a45e7ef03b11af786503fb1a6d4b4a8ca021ad653c", 256'u16)
      ]

    let targetId = toNodeId(PublicKey.fromHex(targetKey)[])

    for (id, d) in testValues:
      check idAtDistance(targetId, d) == parse(id, UInt256, 16)

  asyncTest "FindNode Test":
    const dist = 253'u16
    let
      mainNodeKey = PrivateKey.fromHex(
        "a2b50376a79b1a8c8a3296485572bdfbf54708bb46d3c25d73d2723aaaf6a617")[]
      testNodeKey = PrivateKey.fromHex(
        "a2b50376a79b1a8c8a3296485572bdfbf54708bb46d3c25d73d2723aaaf6a618")[]
      mainNode = initDiscoveryNode(rng, mainNodeKey, localAddress(20301))
      testNode = initDiscoveryNode(rng, testNodeKey, localAddress(20302))
      # logarithmic distance between mainNode and testNode is 256

    let nodes = nodesAtDistance(mainNode.localNode, rng[], dist, 10)
    for n in nodes:
      discard mainNode.addSeenNode(n) # for testing only!

    # ping in one direction to add, ping in the other to update seen.
    check (await testNode.ping(mainNode.localNode)).isOk()
    check (await mainNode.ping(testNode.localNode)).isOk()

    # Get ENR of the node itself
    var discovered =
      await findNode(testNode, mainNode.localNode, @[0'u16])
    check:
      discovered.isOk
      discovered[].len == 1
      discovered[][0] == mainNode.localNode
    # Get ENRs of nodes added at provided logarithmic distance
    discovered =
      await findNode(testNode, mainNode.localNode, @[dist])
    check discovered.isOk
    check discovered[].len == 10
    for n in nodes:
      check discovered[].contains(n)

    # Too high logarithmic distance, should return no nodes.
    discovered =
      await findNode(testNode, mainNode.localNode, @[high(uint16)])
    check:
      discovered.isOk
      discovered[].len == 0

    # Logarithmic distance of 256 should only return the testNode
    discovered =
      await findNode(testNode, mainNode.localNode, @[256'u16])
    check:
      discovered.isOk
      discovered[].len == 1
      discovered[][0] == testNode.localNode

    # Empty bucket
    discovered =
      await findNode(testNode, mainNode.localNode, @[254'u16])
    check discovered.isOk
    check discovered[].len == 0

    let moreNodes = nodesAtDistance(mainNode.localNode, rng[], dist, 10)
    for n in moreNodes:
      discard mainNode.addSeenNode(n) # for testing only!

    # Full bucket
    discovered =
      await findNode(testNode, mainNode.localNode, @[dist])
    check discovered.isOk
    check discovered[].len == 16

    await mainNode.closeWait()
    await testNode.closeWait()

  asyncTest "FindNode with test table":

    let mainNode =
      initDiscoveryNode(rng, PrivateKey.random(rng[]), localAddress(20301))

    # Generate 1000 random nodes and add to our main node's routing table
    for i in 0..<1000:
      discard mainNode.addSeenNode(generateNode(PrivateKey.random(rng[]))) # for testing only!

    let
      neighbours = mainNode.neighbours(mainNode.localNode.id)
      closest = neighbours[0]
      closestDistance = logDist(closest.id, mainNode.localNode.id)

    debug "Closest neighbour", closestDistance, id=closest.id.toHex()

    let
      testNode = initDiscoveryNode(
        rng, PrivateKey.random(rng[]), localAddress(20302),
        @[mainNode.localNode.record])
      discovered = await findNode(testNode, mainNode.localNode,
        @[closestDistance])

    check discovered.isOk
    check closest in discovered[]

    await mainNode.closeWait()
    await testNode.closeWait()

  asyncTest "Lookup targets":
    const
      nodeCount = 17

    let bootNode =
      initDiscoveryNode(rng, PrivateKey.random(rng[]), localAddress(20301))
    bootNode.start()

    var nodes = newSeqOfCap[discv5_protocol.Protocol](nodeCount)
    nodes.add(bootNode)
    for i in 1 ..< nodeCount:
      nodes.add(initDiscoveryNode(rng, PrivateKey.random(rng[]), localAddress(20301 + i),
        @[bootNode.localNode.record]))

    # Make sure all nodes have "seen" each other by forcing pings
    for n in nodes:
      for t in nodes:
        if n != t:
          let pong = await n.ping(t.localNode)
          check pong.isOk()
          if pong.isErr():
            echo pong.error
          # check (await n.ping(t.localNode)).isOk()

    for i in 1 ..< nodeCount:
      nodes[i].start()

    for i in 0..<nodeCount-1:
      let target = nodes[i]
      let discovered = await nodes[nodeCount-1].lookup(target.localNode.id)
      debug "Lookup result", target = target.localNode, discovered
      check discovered[0] == target.localNode

    for node in nodes:
      await node.closeWait()

  asyncTest "Resolve target":
    let
      mainNode =
        initDiscoveryNode(rng, PrivateKey.random(rng[]), localAddress(20301))
      lookupNode =
        initDiscoveryNode(rng, PrivateKey.random(rng[]), localAddress(20302))
      targetKey = PrivateKey.random(rng[])
      targetAddress = localAddress(20303)
      targetNode = initDiscoveryNode(rng, targetKey, targetAddress)
      targetId = targetNode.localNode.id

    var targetSeqNum = targetNode.localNode.record.seqNum

    # Populate routing table with target through a ping. Next, close target and
    # see if resolve works (only local getNode).
    block:
      let pong = await targetNode.ping(mainNode.localNode)
      check pong.isOk()
      await targetNode.closeWait()
      let n = await mainNode.resolve(targetId)
      check:
        n.isSome()
        n.get().id == targetId
        n.get().record.seqNum == targetSeqNum
    # Node will be removed because of failed findNode request.

    # Bring target back online, update seqNum in ENR, check if we get the
    # updated ENR.
    block:
      targetNode.open()
      # Request the target ENR and manually add it to the routing table.
      # Ping for handshake based ENR passing will not work as our previous
      # session will still be in the LRU cache.
      let nodes = await mainNode.findNode(targetNode.localNode, @[0'u16])
      check:
        nodes.isOk()
        nodes[].len == 1
        mainNode.addNode(nodes[][0])

      targetSeqNum.inc()
      # need to add something to get the enr sequence number incremented
      let update = targetNode.updateRecord({"addsomefield": @[byte 1]})
      check update.isOk()

      var n = mainNode.getNode(targetId)
      check:
        n.isSome()
        n.get().id == targetId
        n.get().record.seqNum == targetSeqNum - 1

      n = await mainNode.resolve(targetId)
      check:
        n.isSome()
        n.get().id == targetId
        n.get().record.seqNum == targetSeqNum

      # Add the updated version
      discard mainNode.addNode(n.get())

    # Update seqNum in ENR again, ping lookupNode to be added in routing table,
    # close targetNode, resolve should lookup, check if we get updated ENR.
    block:
      targetSeqNum.inc()
      let update = targetNode.updateRecord({"addsomefield": @[byte 2]})
      check update.isOk()

      # ping node so that its ENR gets added
      check (await targetNode.ping(lookupNode.localNode)).isOk()
      # ping node so that it becomes "seen" and thus will be forwarded on a
      # findNode request
      check (await lookupNode.ping(targetNode.localNode)).isOk()
      await targetNode.closeWait()

      check mainNode.addNode(lookupNode.localNode.record)
      let n = await mainNode.resolve(targetId)
      check:
        n.isSome()
        n.get().id == targetId
        n.get().record.seqNum == targetSeqNum

    await mainNode.closeWait()
    await lookupNode.closeWait()

  asyncTest "Random nodes with enr field filter":
    let
      lookupNode = initDiscoveryNode(rng, PrivateKey.random(rng[]), localAddress(20301))
      targetFieldPair = toFieldPair("test", @[byte 1,2,3,4])
      targetNode = generateNode(PrivateKey.random(rng[]), localEnrFields = [targetFieldPair])
      otherFieldPair = toFieldPair("test", @[byte 1,2,3,4,5])
      otherNode = generateNode(PrivateKey.random(rng[]), localEnrFields = [otherFieldPair])
      anotherNode = generateNode(PrivateKey.random(rng[]))

    check:
      lookupNode.addNode(targetNode)
      lookupNode.addNode(otherNode)
      lookupNode.addNode(anotherNode)

    let discovered = lookupNode.randomNodes(10)
    check discovered.len == 3
    let discoveredFiltered = lookupNode.randomNodes(10,
      ("test", @[byte 1,2,3,4]))
    check discoveredFiltered.len == 1 and discoveredFiltered.contains(targetNode)

    await lookupNode.closeWait()

  test "New protocol with enr":
    let
      privKey = PrivateKey.random(rng[])
      ip = some(ValidIpAddress.init("127.0.0.1"))
      port = Port(20301)
      node = newProtocol(privKey, ip, some(port), some(port), bindPort = port,
        rng = rng)
      noUpdatesNode = newProtocol(privKey, ip, some(port), some(port),
        bindPort = port, rng = rng, previousRecord = some(node.getRecord()))
      updatesNode = newProtocol(privKey, ip, some(port), some(Port(20302)),
        bindPort = port, rng = rng,
        previousRecord = some(noUpdatesNode.getRecord()))
      moreUpdatesNode = newProtocol(privKey, ip, some(port), some(port),
        bindPort = port, rng = rng, localEnrFields = {"addfield": @[byte 0]},
        previousRecord = some(updatesNode.getRecord()))
    check:
      node.getRecord().seqNum == 1
      noUpdatesNode.getRecord().seqNum == 1
      updatesNode.getRecord().seqNum == 2
      moreUpdatesNode.getRecord().seqNum == 3

    # Defect (for now?) on incorrect key use
    expect ResultDefect:
      let incorrectKeyUpdates = newProtocol(PrivateKey.random(rng[]),
        ip, some(port), some(port), bindPort = port, rng = rng,
        previousRecord = some(updatesNode.getRecord()))

  asyncTest "Update node record with revalidate":
    let
      mainNode =
        initDiscoveryNode(rng, PrivateKey.random(rng[]), localAddress(20301))
      testNode =
        initDiscoveryNode(rng, PrivateKey.random(rng[]), localAddress(20302))
      testNodeId = testNode.localNode.id

    check:
      # Get node with current ENR in routing table.
      # Handshake will get done here.
      (await testNode.ping(mainNode.localNode)).isOk()
      testNode.updateRecord({"test" : @[byte 1]}).isOk()
      testNode.localNode.record.seqNum == 2

    # Get the node from routing table, seqNum should still be 1.
    var n = mainNode.getNode(testNodeId)
    check:
      n.isSome()
      n.get.record.seqNum == 1

    # This should not do a handshake and thus the new ENR must come from the
    # findNode(0)
    await mainNode.revalidateNode(n.get)

    # Get the node from routing table, and check if record got updated.
    n = mainNode.getNode(testNodeId)
    check:
      n.isSome()
      n.get.record.seqNum == 2

    await mainNode.closeWait()
    await testNode.closeWait()

  asyncTest "Update node record with handshake":
    let
      mainNode =
        initDiscoveryNode(rng, PrivateKey.random(rng[]), localAddress(20301))
      testNode =
        initDiscoveryNode(rng, PrivateKey.random(rng[]), localAddress(20302))
      testNodeId = testNode.localNode.id

    # Add the node (from the record, so new node!) so no handshake is done yet.
    check: mainNode.addNode(testNode.localNode.record)

    check:
      testNode.updateRecord({"test" : @[byte 1]}).isOk()
      testNode.localNode.record.seqNum == 2

    # Get the node from routing table, seqNum should still be 1.
    var n = mainNode.getNode(testNodeId)
    check:
      n.isSome()
      n.get.record.seqNum == 1

    # This should do a handshake and update the ENR through that.
    check (await testNode.ping(mainNode.localNode)).isOk()

    # Get the node from routing table, and check if record got updated.
    n = mainNode.getNode(testNodeId)
    check:
      n.isSome()
      n.get.record.seqNum == 2

    await mainNode.closeWait()
    await testNode.closeWait()

  test "Verify records of nodes message":
    let
      port = Port(9000)
      fromNoderecord = enr.Record.init(1, PrivateKey.random(rng[]),
        some(ValidIpAddress.init("11.12.13.14")),
        some(port), some(port))[]
      fromNode = newNode(fromNoderecord)[]
      pk = PrivateKey.random(rng[])
      targetDistance = @[logDist(fromNode.id, pk.toPublicKey().toNodeId())]
      limit = 16
    
    block: # Duplicates
      let
        record = enr.Record.init(
          1, pk, some(ValidIpAddress.init("12.13.14.15")),
          some(port), some(port))[]

      # Exact duplicates
      var records = @[record, record]
      var nodes = verifyNodesRecords(records, fromNode, limit, targetDistance)
      check nodes.len == 1

      # Node id duplicates
      let recordSameId = enr.Record.init(
        1, pk, some(ValidIpAddress.init("212.13.14.15")),
        some(port), some(port))[]
      records.add(recordSameId)
      nodes = verifyNodesRecords(records, fromNode, limit, targetDistance)
      check nodes.len == 1

    block: # No address
      let
        recordNoAddress = enr.Record.init(
          1, pk, none(ValidIpAddress), some(port), some(port))[]
        records = [recordNoAddress]
        test = verifyNodesRecords(records, fromNode, limit, targetDistance)
      check test.len == 0

    block: # Invalid address - site local
      let
        recordInvalidAddress = enr.Record.init(
          1, pk, some(ValidIpAddress.init("10.1.2.3")),
          some(port), some(port))[]
        records = [recordInvalidAddress]
        test = verifyNodesRecords(records, fromNode, limit, targetDistance)
      check test.len == 0

    block: # Invalid address - loopback
      let
        recordInvalidAddress = enr.Record.init(
          1, pk, some(ValidIpAddress.init("127.0.0.1")),
          some(port), some(port))[]
        records = [recordInvalidAddress]
        test = verifyNodesRecords(records, fromNode, limit, targetDistance)
      check test.len == 0

    block: # Invalid distance
      let
        recordInvalidDistance = enr.Record.init(
          1, pk, some(ValidIpAddress.init("12.13.14.15")),
          some(port), some(port))[]
        records = [recordInvalidDistance]
        test = verifyNodesRecords(records, fromNode, limit, @[0'u16])
      check test.len == 0

<<<<<<< HEAD
    block: # Invalid distance but distance validation is disabled
      let
        recordInvalidDistance = enr.Record.init(
          1, pk, some(ValidIpAddress.init("12.13.14.15")),
          some(port), some(port))[]
        records = [recordInvalidDistance]
        test = verifyNodesRecords(records, fromNode, limit)
      check test.len == 1
=======
  test "Calculate lookup distances":
    # Log distance between zeros is zero
    let dist = lookupDistances(u256(0), u256(0))
    check dist == @[0'u16, 1, 2]

    # Log distance between zero and one is one
    let dist1 = lookupDistances(u256(0), u256(1))
    check dist1 == @[1'u16, 2, 3]
>>>>>>> e219547d

  asyncTest "Handshake cleanup: different ids":
    # Node to test the handshakes on.
    let receiveNode = initDiscoveryNode(
      rng, PrivateKey.random(rng[]), localAddress(20302))

    # Create random packets with same ip but different node ids
    # and "receive" them on receiveNode
    let a = localAddress(20303)
    for i in 0 ..< 5:
      let
        privKey = PrivateKey.random(rng[])
        enrRec = enr.Record.init(1, privKey,
          some(ValidIpAddress.init("127.0.0.1")), some(Port(9000)),
          some(Port(9000))).expect("Properly intialized private key")
        sendNode = newNode(enrRec).expect("Properly initialized record")
      var codec = Codec(localNode: sendNode, privKey: privKey, sessions: Sessions.init(5))

      let (packet, _) = encodeMessagePacket(rng[], codec,
        receiveNode.localNode.id, receiveNode.localNode.address.get(), @[])
      receiveNode.receive(a, packet)

    # Checking different nodeIds but same address
    check receiveNode.codec.handshakes.len == 5
    # TODO: Could get rid of the sleep by storing the timeout future of the
    # handshake
    await sleepAsync(handshakeTimeout)
    # Checking handshake cleanup
    check receiveNode.codec.handshakes.len == 0

    await receiveNode.closeWait()

  asyncTest "Handshake cleanup: different ips":
    # Node to test the handshakes on.
    let receiveNode = initDiscoveryNode(
      rng, PrivateKey.random(rng[]), localAddress(20302))

    # Create random packets with same node ids but different ips
    # and "receive" them on receiveNode
    let
      privKey = PrivateKey.random(rng[])
      enrRec = enr.Record.init(1, privKey,
        some(ValidIpAddress.init("127.0.0.1")), some(Port(9000)),
        some(Port(9000))).expect("Properly intialized private key")
      sendNode = newNode(enrRec).expect("Properly initialized record")
    var codec = Codec(localNode: sendNode, privKey: privKey, sessions: Sessions.init(5))
    for i in 0 ..< 5:
      let a = localAddress(20303 + i)
      let (packet, _) = encodeMessagePacket(rng[], codec,
        receiveNode.localNode.id, receiveNode.localNode.address.get(), @[])
      receiveNode.receive(a, packet)

    # Checking different nodeIds but same address
    check receiveNode.codec.handshakes.len == 5
    # TODO: Could get rid of the sleep by storing the timeout future of the
    # handshake
    await sleepAsync(handshakeTimeout)
    # Checking handshake cleanup
    check receiveNode.codec.handshakes.len == 0

    await receiveNode.closeWait()

  asyncTest "Handshake duplicates":
    # Node to test the handshakes on.
    let receiveNode = initDiscoveryNode(
      rng, PrivateKey.random(rng[]), localAddress(20302))

    # Create random packets with same node ids and same ips
    # and "receive" them on receiveNode
    let
      a = localAddress(20303)
      privKey = PrivateKey.random(rng[])
      enrRec = enr.Record.init(1, privKey,
        some(ValidIpAddress.init("127.0.0.1")), some(Port(9000)),
        some(Port(9000))).expect("Properly intialized private key")
      sendNode = newNode(enrRec).expect("Properly initialized record")
    var codec = Codec(localNode: sendNode, privKey: privKey, sessions: Sessions.init(5))

    var firstRequestNonce: AESGCMNonce
    for i in 0 ..< 5:
      let (packet, requestNonce) = encodeMessagePacket(rng[], codec,
        receiveNode.localNode.id, receiveNode.localNode.address.get(), @[])
      receiveNode.receive(a, packet)
      if i == 0:
        firstRequestNonce = requestNonce

    # Check handshake duplicates
    check receiveNode.codec.handshakes.len == 1
    # Check if it is for the first packet that a handshake is stored
    let key = HandShakeKey(nodeId: sendNode.id, address: a)
    check receiveNode.codec.handshakes[key].whoareyouData.requestNonce ==
      firstRequestNonce

    await receiveNode.closeWait()

  asyncTest "Talkreq no protocol":
    let
      node1 = initDiscoveryNode(
        rng, PrivateKey.random(rng[]), localAddress(20302))
      node2 = initDiscoveryNode(
        rng, PrivateKey.random(rng[]), localAddress(20303))
      talkresp = await discv5_protocol.talkreq(node1, node2.localNode,
        @[byte 0x01], @[])

    check:
      talkresp.isOk()
      talkresp.get().len == 0

    await node1.closeWait()
    await node2.closeWait()

  asyncTest "Talkreq echo protocol":
    let
      node1 = initDiscoveryNode(
        rng, PrivateKey.random(rng[]), localAddress(20302))
      node2 = initDiscoveryNode(
        rng, PrivateKey.random(rng[]), localAddress(20303))
      talkProtocol = "echo".toBytes()

    proc handler(protocol: TalkProtocol, request: seq[byte], fromId: NodeId, fromUdpAddress: Address): seq[byte]
        {.gcsafe, raises: [Defect].} =
      request

    let echoProtocol = TalkProtocol(protocolHandler: handler)

    check node2.registerTalkProtocol(talkProtocol, echoProtocol).isOk()
    let talkresp = await discv5_protocol.talkreq(node1, node2.localNode,
      talkProtocol, "hello".toBytes())

    check:
      talkresp.isOk()
      talkresp.get() == "hello".toBytes()

    await node1.closeWait()
    await node2.closeWait()

  asyncTest "Talkreq register protocols":
    let
      node1 = initDiscoveryNode(
        rng, PrivateKey.random(rng[]), localAddress(20302))
      node2 = initDiscoveryNode(
        rng, PrivateKey.random(rng[]), localAddress(20303))
      talkProtocol = "echo".toBytes()

    proc handler(protocol: TalkProtocol, request: seq[byte], fromId: NodeId, fromUdpAddress: Address): seq[byte]
        {.gcsafe, raises: [Defect].} =
      request

    let echoProtocol = TalkProtocol(protocolHandler: handler)

    check:
      node2.registerTalkProtocol(talkProtocol, echoProtocol).isOk()
      node2.registerTalkProtocol(talkProtocol, echoProtocol).isErr()
      node2.registerTalkProtocol("test".toBytes(), echoProtocol).isOk()

    await node1.closeWait()
    await node2.closeWait()<|MERGE_RESOLUTION|>--- conflicted
+++ resolved
@@ -473,7 +473,7 @@
       pk = PrivateKey.random(rng[])
       targetDistance = @[logDist(fromNode.id, pk.toPublicKey().toNodeId())]
       limit = 16
-    
+
     block: # Duplicates
       let
         record = enr.Record.init(
@@ -528,7 +528,6 @@
         test = verifyNodesRecords(records, fromNode, limit, @[0'u16])
       check test.len == 0
 
-<<<<<<< HEAD
     block: # Invalid distance but distance validation is disabled
       let
         recordInvalidDistance = enr.Record.init(
@@ -537,7 +536,7 @@
         records = [recordInvalidDistance]
         test = verifyNodesRecords(records, fromNode, limit)
       check test.len == 1
-=======
+
   test "Calculate lookup distances":
     # Log distance between zeros is zero
     let dist = lookupDistances(u256(0), u256(0))
@@ -546,7 +545,6 @@
     # Log distance between zero and one is one
     let dist1 = lookupDistances(u256(0), u256(1))
     check dist1 == @[1'u16, 2, 3]
->>>>>>> e219547d
 
   asyncTest "Handshake cleanup: different ids":
     # Node to test the handshakes on.
