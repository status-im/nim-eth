# Nimbus
# Copyright (c) 2024-2025 Status Research & Development GmbH
# Licensed under either of
#  * Apache License, version 2.0, ([LICENSE-APACHE](LICENSE-APACHE) or
#    http://www.apache.org/licenses/LICENSE-2.0)
#  * MIT license ([LICENSE-MIT](LICENSE-MIT) or
#    http://opensource.org/licenses/MIT)
# at your option. This file may not be copied, modified, or distributed except
# according to those terms.

{. warning[UnusedImport]:off .}

import
  ./utp/all_utp_tests,
  ./keyfile/all_tests,
  ./p2p/all_tests,
  ./rlp/all_tests,
  ./trie/all_tests,
  ./db/all_tests,
  ./common/all_tests,
  ./test_bloom,
<<<<<<< HEAD
  ./ssz/all_tests
=======
  ./test_enode
>>>>>>> e4a1b80b
<|MERGE_RESOLUTION|>--- conflicted
+++ resolved
@@ -19,8 +19,5 @@
   ./db/all_tests,
   ./common/all_tests,
   ./test_bloom,
-<<<<<<< HEAD
   ./ssz/all_tests
-=======
-  ./test_enode
->>>>>>> e4a1b80b
+  ./test_enode